// Copyright 2019 Oath Inc. Licensed under the terms of the Apache 2.0 license. See LICENSE in the project root.
package com.yahoo.vespa.hosted.controller.api.role;

import com.yahoo.config.provision.ApplicationName;
import com.yahoo.config.provision.TenantName;

import java.util.Objects;

/**
 * A role is a combination of a {@link RoleDefinition} and a {@link Context}, which allows evaluation
 * of access control for a given action on a resource.
 *
 * @author jonmv
 */
public abstract class Role {

    private final RoleDefinition roleDefinition;
    final Context context;

    Role(RoleDefinition roleDefinition, Context context) {
        this.roleDefinition = Objects.requireNonNull(roleDefinition);
        this.context = Objects.requireNonNull(context);
    }

    /** Returns a {@link RoleDefinition#hostedOperator} for the current system. */
    public static UnboundRole hostedOperator() {
        return new UnboundRole(RoleDefinition.hostedOperator);
    }

    /** Returns a {@link RoleDefinition#everyone} for the current system. */
    public static UnboundRole everyone() {
        return new UnboundRole(RoleDefinition.everyone);
    }

    /** Returns a {@link RoleDefinition#athenzTenantAdmin} for the current system and given tenant. */
    public static TenantRole athenzTenantAdmin(TenantName tenant) {
        return new TenantRole(RoleDefinition.athenzTenantAdmin, tenant);
    }

    /** Returns a {@link RoleDefinition#tenantPipeline} for the current system, given tenant, and application */
    public static ApplicationRole tenantPipeline(TenantName tenant, ApplicationName application) {
        return new ApplicationRole(RoleDefinition.tenantPipeline, tenant, application);
    }

    /** Returns a {@link RoleDefinition#reader} for the current system and given tenant. */
    public static TenantRole reader(TenantName tenant) {
        return new TenantRole(RoleDefinition.reader, tenant);
    }

    /** Returns a {@link RoleDefinition#developer} for the current system and given tenant. */
    public static TenantRole developer(TenantName tenant) {
        return new TenantRole(RoleDefinition.developer, tenant);
    }

    /** Returns a {@link RoleDefinition#administrator} for the current system and given tenant. */
    public static TenantRole administrator(TenantName tenant) {
        return new TenantRole(RoleDefinition.administrator, tenant);
    }

<<<<<<< HEAD
    /** Returns a {@link RoleDefinition#headless} for the current system, given tenant, and application */
    public static ApplicationRole headless(TenantName tenant, ApplicationName application) {
        return new ApplicationRole(RoleDefinition.headless, tenant, application);
=======
    /** Returns a {@link RoleDefinition#reader} for the current system and given tenant. */
    public static TenantRole reader(TenantName tenant) {
        return new TenantRole(RoleDefinition.reader, tenant);
    }

    /** Returns a {@link RoleDefinition#developer} for the current system and given tenant. */
    public static TenantRole developer(TenantName tenant) {
        return new TenantRole(RoleDefinition.developer, tenant);
    }

    /** Returns a {@link RoleDefinition#administrator} for the current system and given tenant. */
    public static TenantRole administrator(TenantName tenant) {
        return new TenantRole(RoleDefinition.administrator, tenant);
    }

    /** Returns a {@link RoleDefinition#headless} for the current system, given tenant, and application */
    public static ApplicationRole headless(TenantName tenant, ApplicationName application) {
        return new ApplicationRole(RoleDefinition.headless, tenant, application);
    }

    /** Returns a {@link RoleDefinition#applicationAdmin} for the current system and given tenant and application. */
    public static ApplicationRole applicationAdmin(TenantName tenant, ApplicationName application) {
        return new ApplicationRole(RoleDefinition.applicationAdmin, tenant, application);
    }

    /** Returns a {@link RoleDefinition#applicationOperator} for the current system and given tenant and application. */
    public static ApplicationRole applicationOperator(TenantName tenant, ApplicationName application) {
        return new ApplicationRole(RoleDefinition.applicationOperator, tenant, application);
    }

    /** Returns a {@link RoleDefinition#applicationDeveloper} for the current system and given tenant and application. */
    public static ApplicationRole applicationDeveloper(TenantName tenant, ApplicationName application) {
        return new ApplicationRole(RoleDefinition.applicationDeveloper, tenant, application);
    }

    /** Returns a {@link RoleDefinition#applicationReader} for the current system and given tenant and application. */
    public static ApplicationRole applicationReader(TenantName tenant, ApplicationName application) {
        return new ApplicationRole(RoleDefinition.applicationReader, tenant, application);
    }

    /** Returns a {@link RoleDefinition#buildService} for the current system and given tenant and application. */
    public static ApplicationRole buildService(TenantName tenant, ApplicationName application) {
        return new ApplicationRole(RoleDefinition.buildService, tenant, application);
>>>>>>> c8ea72fa
    }

    /** Returns the role definition of this bound role. */
    public RoleDefinition definition() { return roleDefinition; }

    /** Returns whether the other role is a parent of this, and has a context included in this role's context. */
    public boolean implies(Role other) {
        return    (context.tenant().isEmpty() || context.tenant().equals(other.context.tenant()))
               && (context.application().isEmpty() || context.application().equals(other.context.application()))
               && roleDefinition.inherited().contains(other.roleDefinition);
    }

    @Override
    public boolean equals(Object o) {
        if (this == o) return true;
        if (o == null || getClass() != o.getClass()) return false;
        Role role = (Role) o;
        return roleDefinition == role.roleDefinition &&
               Objects.equals(context, role.context);
    }

    @Override
    public int hashCode() {
        return Objects.hash(roleDefinition, context);
    }

}
<|MERGE_RESOLUTION|>--- conflicted
+++ resolved
@@ -57,11 +57,11 @@
         return new TenantRole(RoleDefinition.administrator, tenant);
     }
 
-<<<<<<< HEAD
     /** Returns a {@link RoleDefinition#headless} for the current system, given tenant, and application */
     public static ApplicationRole headless(TenantName tenant, ApplicationName application) {
         return new ApplicationRole(RoleDefinition.headless, tenant, application);
-=======
+    }
+
     /** Returns a {@link RoleDefinition#reader} for the current system and given tenant. */
     public static TenantRole reader(TenantName tenant) {
         return new TenantRole(RoleDefinition.reader, tenant);
@@ -105,7 +105,6 @@
     /** Returns a {@link RoleDefinition#buildService} for the current system and given tenant and application. */
     public static ApplicationRole buildService(TenantName tenant, ApplicationName application) {
         return new ApplicationRole(RoleDefinition.buildService, tenant, application);
->>>>>>> c8ea72fa
     }
 
     /** Returns the role definition of this bound role. */
