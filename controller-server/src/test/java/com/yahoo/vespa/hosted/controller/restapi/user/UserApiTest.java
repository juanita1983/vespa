--- conflicted
+++ resolved
@@ -2,6 +2,7 @@
 
 import com.yahoo.config.provision.ApplicationId;
 import com.yahoo.config.provision.SystemName;
+import com.yahoo.config.provision.TenantName;
 import com.yahoo.vespa.hosted.controller.api.role.Role;
 import com.yahoo.vespa.hosted.controller.restapi.ContainerTester;
 import com.yahoo.vespa.hosted.controller.restapi.ControllerContainerCloudTest;
@@ -43,173 +44,168 @@
 
         // GET at application/v4 root fails as it's not public read.
         tester.assertResponse(request("/application/v4/"),
-                accessDenied, 403);
+                              accessDenied, 403);
 
         // GET at application/v4/tenant succeeds for operators.
         tester.assertResponse(request("/application/v4/tenant")
-                        .roles(operator),
-                "[]");
+                                      .roles(operator),
+                              "[]");
 
         // GET at application/v4/tenant is available also under the /api prefix.
         tester.assertResponse(request("/api/application/v4/tenant")
-                        .roles(operator),
-                "[]");
+                                      .roles(operator),
+                              "[]");
 
         // POST a tenant is not available to everyone.
         tester.assertResponse(request("/application/v4/tenant/my-tenant", POST)
-                        .data("{\"token\":\"hello\"}"),
-                accessDenied, 403);
+                                      .data("{\"token\":\"hello\"}"),
+                              accessDenied, 403);
 
         // POST a tenant is available to operators.
         tester.assertResponse(request("/application/v4/tenant/my-tenant", POST)
-                        .roles(operator)
-                        .user("administrator@tenant")
-                        .data("{\"token\":\"hello\"}"),
-                new File("tenant-without-applications.json"));
+                                      .roles(operator)
+                                      .user("owner@tenant")
+                                      .data("{\"token\":\"hello\"}"),
+                              new File("tenant-without-applications.json"));
 
         // PUT a tenant is not available to anyone.
         tester.assertResponse(request("/application/v4/user/", PUT)
-                        .roles(operator),
-                "{\"error-code\":\"FORBIDDEN\",\"message\":\"Not authenticated or not a user.\"}", 403);
+                                      .roles(operator),
+                              "{\"error-code\":\"FORBIDDEN\",\"message\":\"Not authenticated or not a user.\"}", 403);
 
         // GET at user/v1 root fails as no access control is defined there.
         tester.assertResponse(request("/user/v1/"),
-                accessDenied, 403);
+                              accessDenied, 403);
 
         // POST a hosted operator role is not allowed.
         tester.assertResponse(request("/user/v1/tenant/my-tenant", POST)
-                        .roles(Set.of(Role.administrator(id.tenant())))
-                        .data("{\"user\":\"evil@evil\",\"roleName\":\"hostedOperator\"}"),
-                "{\"error-code\":\"BAD_REQUEST\",\"message\":\"Malformed or illegal role name 'hostedOperator'.\"}", 400);
-
-        // POST an administrator to the tenant.
+                                      .roles(Set.of(Role.tenantOwner(id.tenant())))
+                                      .data("{\"user\":\"evil@evil\",\"roleName\":\"hostedOperator\"}"),
+                              "{\"error-code\":\"BAD_REQUEST\",\"message\":\"Malformed or illegal role name 'hostedOperator'.\"}", 400);
+
+        // POST a tenant operator is available to the tenant owner.
         tester.assertResponse(request("/user/v1/tenant/my-tenant", POST)
-                        .roles(Set.of(Role.administrator(id.tenant())))
-                        .data("{\"user\":\"administrator@tenant\",\"roleName\":\"administrator\"}"),
-                "{\"message\":\"user 'administrator@tenant' is now a member of role 'administrator' of 'my-tenant'\"}");
-
-        // POST a developer to the tenant.
+                                      .roles(Set.of(Role.tenantOwner(id.tenant())))
+                                      .data("{\"user\":\"operator@tenant\",\"roleName\":\"tenantOperator\"}"),
+                              "{\"message\":\"user 'operator@tenant' is now a member of role 'tenantOperator' of 'my-tenant'\"}");
+
+        // POST a tenant admin is not available to a tenant operator.
         tester.assertResponse(request("/user/v1/tenant/my-tenant", POST)
-                        .roles(Set.of(Role.administrator(id.tenant())))
-                        .data("{\"user\":\"developer@tenant\",\"roleName\":\"developer\"}"),
-                "{\"message\":\"user 'developer@tenant' is now a member of role 'developer' of 'my-tenant'\"}");
-
-        // POST a reader to the tenant.
-        tester.assertResponse(request("/user/v1/tenant/my-tenant", POST)
-                        .roles(Set.of(Role.administrator(id.tenant())))
-                        .data("{\"user\":\"reader@tenant\",\"roleName\":\"reader\"}"),
-                "{\"message\":\"user 'reader@tenant' is now a member of role 'reader' of 'my-tenant'\"}");
-
-        // POST an application is allowed for a tenant developer.
+                                      .roles(Set.of(Role.tenantOperator(id.tenant())))
+                                      .data("{\"user\":\"admin@tenant\",\"roleName\":\"tenantAdmin\"}"),
+                              accessDenied, 403);
+
+        // POST an application admin for a non-existent application fails.
+        tester.assertResponse(request("/user/v1/tenant/my-tenant/application/my-app", POST)
+                                      .roles(Set.of(Role.tenantOwner(TenantName.from("my-tenant"))))
+                                      .data("{\"user\":\"admin@app\",\"roleName\":\"applicationAdmin\"}"),
+                              "{\"error-code\":\"INTERNAL_SERVER_ERROR\",\"message\":\"NullPointerException\"}", 500);
+
+        // POST an application is allowed for a tenant operator.
         tester.assertResponse(request("/application/v4/tenant/my-tenant/application/my-app", POST)
-                        .user("developer@tenant")
-                        .roles(Set.of(Role.developer(id.tenant()))),
-                new File("application-created.json"));
+                                      .user("operator@tenant")
+                                      .roles(Set.of(Role.tenantOperator(id.tenant()))),
+                              new File("application-created.json"));
+
+        // POST an application is not allowed under a different tenant.
+        tester.assertResponse(request("/application/v4/tenant/other-tenant/application/my-app", POST)
+                                      .roles(Set.of(Role.tenantOperator(id.tenant()))),
+                              accessDenied, 403);
+
+        // POST an application role is allowed for a tenant admin.
+        tester.assertResponse(request("/user/v1/tenant/my-tenant/application/my-app", POST)
+                                      .roles(Set.of(Role.tenantAdmin(id.tenant())))
+                                      .data("{\"user\":\"reader@app\",\"roleName\":\"applicationReader\"}"),
+                              "{\"message\":\"user 'reader@app' is now a member of role 'applicationReader' of 'my-app' owned by 'my-tenant'\"}");
+
+        // POST a tenant role is not allowed to an application.
+        tester.assertResponse(request("/user/v1/tenant/my-tenant/application/my-app", POST)
+                                      .roles(Set.of(Role.hostedOperator()))
+                                      .data("{\"user\":\"reader@app\",\"roleName\":\"tenantOperator\"}"),
+                              "{\"error-code\":\"BAD_REQUEST\",\"message\":\"Malformed or illegal role name 'tenantOperator'.\"}", 400);
 
         // GET tenant role information is available to application readers.
         tester.assertResponse(request("/user/v1/tenant/my-tenant")
-                        .roles(Set.of(Role.reader(id.tenant()))),
-                new File("tenant-roles.json"));
+                             .roles(Set.of(Role.applicationReader(id.tenant(), id.application()))),
+                              new File("tenant-roles.json"));
 
         // GET application role information is available to tenant operators.
         tester.assertResponse(request("/user/v1/tenant/my-tenant/application/my-app")
-                        .roles(Set.of(Role.developer(id.tenant()))),
-                new File("application-roles.json"));
+                                      .roles(Set.of(Role.tenantOperator(id.tenant()))),
+                              new File("application-roles.json"));
 
         // GET application role information is available also under the /api prefix.
         tester.assertResponse(request("/api/user/v1/tenant/my-tenant/application/my-app")
-                        .roles(Set.of(Role.developer(id.tenant()))),
-                new File("application-roles.json"));
+                                      .roles(Set.of(Role.tenantOperator(id.tenant()))),
+                              new File("application-roles.json"));
 
         // POST a pem deploy key
         tester.assertResponse(request("/application/v4/tenant/my-tenant/application/my-app/key", POST)
-<<<<<<< HEAD
-                                      .roles(Set.of(Role.developer(id.tenant())))
-                                      .data("{\"key\":\"-----BEGIN PUBLIC KEY-----\n∠( ᐛ 」∠)＿\n-----END PUBLIC KEY-----\"}"),
-                              "{\"message\":\"Added deploy key -----BEGIN PUBLIC KEY-----\\n∠( ᐛ 」∠)＿\\n-----END PUBLIC KEY-----\"}");
-=======
                                       .roles(Set.of(Role.tenantOperator(id.tenant())))
                                       .data("{\"key\":\"" + pemPublicKey + "\"}"),
                               new File("first-deploy-key.json"));
->>>>>>> c8ea72fa
 
         // POST a pem developer key
         tester.assertResponse(request("/application/v4/tenant/my-tenant/key", POST)
                                       .user("joe@dev")
-<<<<<<< HEAD
-                                      .roles(Set.of(Role.developer(id.tenant())))
-                                      .data("{\"key\":\"-----BEGIN PUBLIC KEY-----\n∠( ᐛ 」∠)＿\n-----END PUBLIC KEY-----\"}"),
-                              "{\"message\":\"Set developer key -----BEGIN PUBLIC KEY-----\\n∠( ᐛ 」∠)＿\\n-----END PUBLIC KEY----- for joe@dev\"}");
-=======
                                       .roles(Set.of(Role.tenantOperator(id.tenant())))
                                       .data("{\"key\":\"" + pemPublicKey + "\"}"),
                               new File("first-developer-key.json"));
->>>>>>> c8ea72fa
 
         // POST the same pem developer key for a different user is forbidden
         tester.assertResponse(request("/application/v4/tenant/my-tenant/key", POST)
                                       .user("operator@tenant")
-<<<<<<< HEAD
-                                      .roles(Set.of(Role.developer(id.tenant())))
-                                      .data("{\"key\":\"-----BEGIN PUBLIC KEY-----\n∠( ᐛ 」∠)＿\n-----END PUBLIC KEY-----\"}"),
-                              "{\"error-code\":\"BAD_REQUEST\",\"message\":\"Multiple entries with same key: -----BEGIN PUBLIC KEY-----\\n∠( ᐛ 」∠)＿\\n-----END PUBLIC KEY-----=operator@tenant and -----BEGIN PUBLIC KEY-----\\n∠( ᐛ 」∠)＿\\n-----END PUBLIC KEY-----=joe@dev\"}",
-=======
                                       .roles(Set.of(Role.tenantOperator(id.tenant())))
                                       .data("{\"key\":\"" + pemPublicKey + "\"}"),
                               "{\"error-code\":\"BAD_REQUEST\",\"message\":\"Key "+  quotedPemPublicKey + " is already owned by joe@dev\"}",
->>>>>>> c8ea72fa
                               400);
 
         // PATCH in a different pem developer key
         tester.assertResponse(request("/application/v4/tenant/my-tenant/key", POST)
                                       .user("operator@tenant")
-<<<<<<< HEAD
-                                      .roles(Set.of(Role.developer(id.tenant())))
-                                      .data("{\"key\":\"-----BEGIN PUBLIC KEY-----\nƪ(`▿▿▿▿´ƪ)\n-----END PUBLIC KEY-----\"}"),
-                              "{\"message\":\"Set developer key -----BEGIN PUBLIC KEY-----\\nƪ(`▿▿▿▿´ƪ)\\n-----END PUBLIC KEY----- for operator@tenant\"}");
-=======
                                       .roles(Set.of(Role.tenantOperator(id.tenant())))
                                       .data("{\"key\":\"" + otherPemPublicKey + "\"}"),
                               new File("both-developer-keys.json"));
->>>>>>> c8ea72fa
 
         // GET tenant information with keys
         tester.assertResponse(request("/application/v4/tenant/my-tenant/")
-                                      .roles(Set.of(Role.reader(id.tenant()))),
+                                      .roles(Set.of(Role.applicationReader(id.tenant(), id.application()))),
                               new File("tenant-with-keys.json"));
 
         // DELETE a pem developer key
         tester.assertResponse(request("/application/v4/tenant/my-tenant/key", DELETE)
-<<<<<<< HEAD
-                                      .roles(Set.of(Role.developer(id.tenant())))
-                                      .data("{\"key\":\"-----BEGIN PUBLIC KEY-----\\n∠( ᐛ 」∠)＿\\n-----END PUBLIC KEY-----\"}"),
-                              "{\"message\":\"Removed developer key -----BEGIN PUBLIC KEY-----\\n∠( ᐛ 」∠)＿\\n-----END PUBLIC KEY----- for joe@dev\"}");
-=======
                                       .roles(Set.of(Role.tenantOperator(id.tenant())))
                                       .data("{\"key\":\"" + pemPublicKey + "\"}"),
                               new File("second-developer-key.json"));
->>>>>>> c8ea72fa
+
+        // DELETE an application role is allowed for an application admin.
+        tester.assertResponse(request("/user/v1/tenant/my-tenant/application/my-app", DELETE)
+                                      .roles(Set.of(Role.applicationAdmin(id.tenant(), id.application())))
+                                      .data("{\"user\":\"operator@tenant\",\"roleName\":\"applicationAdmin\"}"),
+                              "{\"message\":\"user 'operator@tenant' is no longer a member of role 'applicationAdmin' of 'my-app' owned by 'my-tenant'\"}");
+
+        // DELETE an application is available to application admins.
+        tester.assertResponse(request("/application/v4/tenant/my-tenant/application/my-app", DELETE)
+                             .roles(Set.of(Role.applicationAdmin(id.tenant(), id.application()))),
+                              "{\"message\":\"Deleted application my-tenant.my-app\"}");
 
         // DELETE a tenant role is available to tenant admins.
-<<<<<<< HEAD
-=======
         // DELETE the developer role clears any developer key.
->>>>>>> c8ea72fa
         tester.assertResponse(request("/user/v1/tenant/my-tenant", DELETE)
-                        .roles(Set.of(Role.administrator(id.tenant())))
-                        .data("{\"user\":\"developer@tenant\",\"roleName\":\"developer\"}"),
-                "{\"message\":\"user 'developer@tenant' is no longer a member of role 'developer' of 'my-tenant'\"}");
-
-        // DELETE the last tenant administrator is not allowed.
+                                      .roles(Set.of(Role.tenantAdmin(id.tenant())))
+                                      .data("{\"user\":\"operator@tenant\",\"roleName\":\"tenantOperator\"}"),
+                              "{\"message\":\"user 'operator@tenant' is no longer a member of role 'tenantOperator' of 'my-tenant'\"}");
+
+        // DELETE the last tenant owner is not allowed.
         tester.assertResponse(request("/user/v1/tenant/my-tenant", DELETE)
-                        .roles(operator)
-                        .data("{\"user\":\"administrator@tenant\",\"roleName\":\"administrator\"}"),
-                "{\"error-code\":\"BAD_REQUEST\",\"message\":\"Can't remove the last administrator of a tenant.\"}", 400);
-
-        // DELETE the tenant is not available.
+                             .roles(operator)
+                             .data("{\"user\":\"owner@tenant\",\"roleName\":\"tenantOwner\"}"),
+                              "{\"error-code\":\"BAD_REQUEST\",\"message\":\"Can't remove the last owner of a tenant.\"}", 400);
+
+        // DELETE the tenant is available to the tenant owner.
         tester.assertResponse(request("/application/v4/tenant/my-tenant", DELETE)
-                        .roles(Set.of(Role.administrator(id.tenant()))),
-                accessDenied, 403);
+                                      .roles(Set.of(Role.tenantOwner(id.tenant()))),
+                              new File("tenant-without-applications.json"));
     }
 
 }